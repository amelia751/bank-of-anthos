--- conflicted
+++ resolved
@@ -34,6 +34,8 @@
           mountPath: "/root/.ssh"
           readOnly: true
         env:
+        - name: VERSION
+          value: "v0.1.0"
         - name: PORT
           value: "8080"
          # tell Java to obey container memory limits
@@ -42,11 +44,8 @@
         envFrom:
         - configMapRef:
             name: environment-config
-<<<<<<< HEAD
-=======
         - configMapRef:
             name: service-api-config
->>>>>>> c1d468f0
         # add ledger-db credentials from ConfigMap
         - configMapRef:
             name: ledger-db-config
